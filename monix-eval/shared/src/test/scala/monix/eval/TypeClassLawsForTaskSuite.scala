--- conflicted
+++ resolved
@@ -24,20 +24,12 @@
 import monix.eval.instances.{CatsAsyncInstances, CatsEffectInstances}
 import monix.execution.schedulers.TestScheduler
 
-<<<<<<< HEAD
-object TypeClassLawsForTaskSuite extends BaseLawsSuite
-  with MemoizableLawsSuite[Task,Int,Long,Short]
-  with MonadErrorLawsSuite[Task,Int,Long,Short,Throwable]
-  with CobindLawsSuite[Task,Int,Long,Short]
-  with MonadRecLawsSuite[Task,Int,Long,Short] {
-=======
 object TypeClassLawsForTaskSuite extends BaseLawsSuite {
   test("picked the deterministic Async instance") {
     val inst = implicitly[Applicative[Task]]
     assert(!inst.isInstanceOf[CatsAsyncInstances.ForParallelTask])
     assert(!inst.isInstanceOf[CatsEffectInstances.ForTask])
   }
->>>>>>> f78b832b
 
   test("picked the deterministic Effect instance") {
     implicit val ec = TestScheduler()
@@ -49,13 +41,6 @@
     AsyncTests[Task].async[Int,Int,Int]
   }
 
-<<<<<<< HEAD
-  applicativeEvalErrorCheck("Task")
-  memoizableCheck("Task", includeSupertypes = true)
-  monadErrorCheck("Task", includeSupertypes = false)
-  monadRecCheck("Task", includeSupertypes = false)
-  cobindCheck("Task", includeSupertypes = false)
-=======
   checkAllAsync("Effect[Coeval[Int]]") { implicit ec =>
     EffectTests[Task].effect[Int,Int,Int]
   }
@@ -63,5 +48,4 @@
   checkAllAsync("CoflatMap[Coeval[Int]]") { implicit ec =>
     CoflatMapTests[Task].coflatMap[Int,Int,Int]
   }
->>>>>>> f78b832b
 }