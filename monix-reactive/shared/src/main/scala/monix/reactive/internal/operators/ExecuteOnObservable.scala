/*
 * Copyright (c) 2014-2016 by its authors. Some rights reserved.
 * See the project homepage at: https://monix.io
 *
 * Licensed under the Apache License, Version 2.0 (the "License");
 * you may not use this file except in compliance with the License.
 * You may obtain a copy of the License at
 *
 *     http://www.apache.org/licenses/LICENSE-2.0
 *
 * Unless required by applicable law or agreed to in writing, software
 * distributed under the License is distributed on an "AS IS" BASIS,
 * WITHOUT WARRANTIES OR CONDITIONS OF ANY KIND, either express or implied.
 * See the License for the specific language governing permissions and
 * limitations under the License.
 */

package monix.reactive.internal.operators

import monix.execution.cancelables.SingleAssignmentCancelable
import monix.execution.{Ack, Cancelable, Scheduler}
import monix.reactive.Observable
import monix.reactive.observers.Subscriber
import scala.concurrent.Future

private[reactive] final
class ExecuteOnObservable[+A](source: Observable[A], s: Scheduler)
  extends Observable[A] {

  def unsafeSubscribeFn(out: Subscriber[A]): Cancelable = {
    val subscription = SingleAssignmentCancelable()
<<<<<<< HEAD

    s.execute(new Runnable {
      def run(): Unit =
        subscription := source.unsafeSubscribeFn(
          new Subscriber[A] {
            val scheduler: Scheduler = s
            def onError(ex: Throwable): Unit =
              out.onError(ex)
            def onComplete(): Unit =
              out.onComplete()
            def onNext(elem: A): Future[Ack] =
              out.onNext(elem)
=======
    // Forced async boundary is in the contract
    s.executeAsync { () =>
      subscription := source.unsafeSubscribeFn(
        // Overriding scheduler to the one provided
        new Subscriber[A] {
          val scheduler: Scheduler = s
          def onError(ex: Throwable): Unit =
            out.onError(ex)
          def onComplete(): Unit =
            out.onComplete()
          def onNext(elem: A): Future[Ack] =
            out.onNext(elem)
>>>>>>> 0c4601a3
        })
    }

    subscription
  }
}<|MERGE_RESOLUTION|>--- conflicted
+++ resolved
@@ -29,20 +29,6 @@
 
   def unsafeSubscribeFn(out: Subscriber[A]): Cancelable = {
     val subscription = SingleAssignmentCancelable()
-<<<<<<< HEAD
-
-    s.execute(new Runnable {
-      def run(): Unit =
-        subscription := source.unsafeSubscribeFn(
-          new Subscriber[A] {
-            val scheduler: Scheduler = s
-            def onError(ex: Throwable): Unit =
-              out.onError(ex)
-            def onComplete(): Unit =
-              out.onComplete()
-            def onNext(elem: A): Future[Ack] =
-              out.onNext(elem)
-=======
     // Forced async boundary is in the contract
     s.executeAsync { () =>
       subscription := source.unsafeSubscribeFn(
@@ -55,7 +41,6 @@
             out.onComplete()
           def onNext(elem: A): Future[Ack] =
             out.onNext(elem)
->>>>>>> 0c4601a3
         })
     }
 
