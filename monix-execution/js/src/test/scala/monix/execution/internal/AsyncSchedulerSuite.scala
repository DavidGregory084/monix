--- conflicted
+++ resolved
@@ -62,19 +62,11 @@
   test("execute local should work") { implicit s =>
     var effect = 0
 
-<<<<<<< HEAD
-    s.executeTrampolined {
-      effect += 1
-      s.executeTrampolined {
-        effect += 2
-        s.executeTrampolined {
-=======
     s.executeTrampolined { () =>
       effect += 1
       s.executeTrampolined { () =>
         effect += 2
         s.executeTrampolined { () =>
->>>>>>> 0c4601a3
           effect += 3
         }
       }
